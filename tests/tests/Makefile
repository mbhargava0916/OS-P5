CC = gcc
CFLAGS = -Wall -Wextra -Og -g -pthread -I$(SOL_DIR) -I$(LIB_DIR)

APP_DIR = .
LIB_DIR = ../../lib
SOL_DIR = ../../solution
BIN_DIR = .

PROGRAMS = 1.tmp 2.tmp 3.tmp 4.tmp 6.tmp 5.tmp 11.tmp 12.tmp 13.tmp 15.tmp 18.tmp 19.tmp 20.tmp

<<<<<<< HEAD
PROGRAMS_TSAN = 7.tmp 8.tmp 9.tmp 10.tmp 14.tmp 16.tmp 17.tmp 
=======
PROGRAMS_TSAN = 7.tmp 8.tmp 9.tmp 10.tmp
>>>>>>> 93ca6f27

CHECKERS = 19checker.tmp 

OBJS = $(SOL_DIR)/minispark.o $(LIB_DIR)/lib.o

all: $(PROGRAMS) $(PROGRAMS_TSAN) $(CHECKERS)

# compile all the bins
$(PROGRAMS): %.tmp : $(APP_DIR)/%.o $(OBJS)
	$(CC) $(CFLAGS) -o $@ $^

$(PROGRAMS_TSAN): %.tmp : $(APP_DIR)/%.o $(OBJS)
	$(CC) $(CFLAGS) -fsanitize=thread -o $@ $^

$(PROGRAMS_ASAN): %.tmp : $(APP_DIR)/%.o $(OBJS)
	$(CC) $(CFLAGS) -fsanitize=address -o $@ $^

$(CHECKERS) : %.tmp : $(APP_DIR)/%.o $(OBJS)
	$(CC) $(CFLAGS) -o $@ $^

# compile all the objects
$(APP_DIR)/%.o: $(APP_DIR)/%.c
	$(CC) $(CFLAGS) -c -o $@ $^

$(LIB_DIR)/%.o: $(LIB_DIR)/%.c
	$(CC) $(CFLAGS) -c -o $@ $^

clean:
	rm -f *.tmp $(APP_DIR/*.o) $(LIB_DIR)/*.o<|MERGE_RESOLUTION|>--- conflicted
+++ resolved
@@ -8,11 +8,7 @@
 
 PROGRAMS = 1.tmp 2.tmp 3.tmp 4.tmp 6.tmp 5.tmp 11.tmp 12.tmp 13.tmp 15.tmp 18.tmp 19.tmp 20.tmp
 
-<<<<<<< HEAD
 PROGRAMS_TSAN = 7.tmp 8.tmp 9.tmp 10.tmp 14.tmp 16.tmp 17.tmp 
-=======
-PROGRAMS_TSAN = 7.tmp 8.tmp 9.tmp 10.tmp
->>>>>>> 93ca6f27
 
 CHECKERS = 19checker.tmp 
 
